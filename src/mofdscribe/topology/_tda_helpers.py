# -*- coding: utf-8 -*-
from collections import defaultdict
from turtle import st
from typing import List, Tuple, Union

import numpy as np
from loguru import logger
from moltda.construct_pd import construct_pds
from moltda.read_file import make_supercell
from moltda.vectorize_pds import diagrams_to_arrays, get_images
from pymatgen.core import Structure
from pymatgen.transformations.advanced_transformations import CubicSupercellTransformation

from mofdscribe.utils.aggregators import MA_ARRAY_AGGREGATORS
from mofdscribe.utils.substructures import filter_element


# @np_cache
def construct_pds_cached(coords, periodic=False):
    return construct_pds(coords, periodic=periodic)


# ToDo: only do this for selected elements
# ToDo: only do this for all if we want
def get_persistent_images_for_structure(
    structure: Structure,
    elements: List[List[str]],
    compute_for_all_elements: bool = True,
    min_size: int = 20,
    spread: float = 0.2,
    weighting: str = "identity",
    pixels: Tuple[int] = (50, 50),
    maxB: int = 18,
    maxP: int = 18,
    minB: int = 0,
    periodic: bool = False,
) -> dict:
    """
    Get the persistent images for a structure.

    Args:
        structure (Structure): input structure
        elements (List[List[str]]): list of elements to compute for
        compute_for_all_elements (bool): compute for all elements
        min_size (int): minimum size of the cell for construction of persistent images
        spread (float): spread of kernel for construction of persistent images
        weighting (str): weighting scheme for construction of persistent images
        pixels (Tuple[int]): size of the image in pixels
        maxB (int): maximum birth time for construction of persistent images
        maxP (int): maximum persistence time for construction of persistent images
        periodic (bool): if True (experimental!), use the periodic Euclidean distance

    Returns:
        persistent_images (dict): dictionary of persistent images and their barcode representations
    """

    element_images = defaultdict(dict)
    specs = []
    for mB, mP in zip(maxB, maxP):
        specs.append({"minBD": 0, "maxB": mB, "maxP": mP})
    for element in elements:
        try:
            filtered_structure = filter_element(structure, element)
            if periodic:
                sc = CubicSupercellTransformation(min_size=min_size).apply_transformation(
                    filtered_structure
                )
                coords = sc.frac_coords
            else:
                coords = make_supercell(
                    filtered_structure.cart_coords, filtered_structure.lattice.matrix, min_size
                )
            pds = construct_pds_cached(coords, periodic=periodic)
            pd = diagrams_to_arrays(pds)

            images = get_images(
                pd,
                spread=spread,
                weighting=weighting,
                pixels=pixels,
                specs=specs,
            )
        except ValueError as e:
            images = np.zeros((0, pixels[0], pixels[1]))
            images[:] = np.nan
            pd = np.zeros((0, maxP + 1))
            pd[:] = np.nan

        # ToDo: make sure that we have the correct length
        element_images["image"][element] = images
        element_images["array"][element] = pd

    if compute_for_all_elements:
        if periodic:
            sc = CubicSupercellTransformation(min_size=min_size).apply_transformation(structure)
            coords = sc.frac_coords
        else:
            coords = make_supercell(structure.cart_coords, structure.lattice.matrix, min_size)
        pd = diagrams_to_arrays(construct_pds_cached(coords))

        images = get_images(pd, spread=spread, weighting=weighting, pixels=pixels, specs=specs)
        element_images["image"]["all"] = images
        element_images["array"]["all"] = pd

    return element_images


def get_min_max_from_dia(dia, birth_persistence: bool = True):
    if len(dia) == 0:
        return [0, 0, 0, 0]
    d = np.array([[x["birth"], x["death"]] for x in dia])

    if birth_persistence:
        # convert to birth - persistence
        d[:, 1] -= d[:, 0]
    d = np.ma.masked_invalid(d)
    return [d[:, 0].min(), d[:, 0].max(), d[:, 1].min(), d[:, 1].max()]


def diagrams_to_bd_arrays(dgms):
    """Convert persistence diagram objects to persistence diagram arrays."""
    dgm_arrays = {}
    for dim, dgm in enumerate(dgms):
<<<<<<< HEAD
        if dgm:
            arr = np.array(
                [[np.sqrt(dgm[i].birth), np.sqrt(dgm[i].death)] for i in range(len(dgm))]
            )
=======
        if len(dgm) == 0:
            dgm_arrays[f"dim{dim}"] = np.zeros((0, 2))
        else:
            arr = np.array([[np.sqrt(p.birth), np.sqrt(p.death)] for p in dgm])
>>>>>>> 977e89dc

            mask = np.isfinite(arr).all(axis=1)

            arr = arr[mask]
            dgm_arrays[f"dim{dim}"] = arr
<<<<<<< HEAD
        else:
            dgm_arrays[f"dim{dim}"] = np.zeros((0, 2))
=======
>>>>>>> 977e89dc
    return dgm_arrays


def get_diagrams_for_structure(
    structure,
    elements: List[List[str]],
    compute_for_all_elements: bool = True,
    min_size: int = 20,
    periodic: bool = False,
):
    keys = [f"dim{i}" for i in range(3)]
    element_dias = defaultdict(dict)
    nan_array = np.zeros((0, 2))
    nan_array[:] = np.nan
    for element in elements:
        try:
            filtered_structure = filter_element(structure, element)
            if periodic:
                sc = CubicSupercellTransformation(min_size=min_size).apply_transformation(
                    filtered_structure
                )
                coords = sc.frac_coords
            else:
                coords = make_supercell(
                    filtered_structure.cart_coords, filtered_structure.lattice.matrix, min_size
                )
            pds = construct_pds_cached(coords)
            arrays = diagrams_to_bd_arrays(pds)
        except Exception:
            arrays = {key: nan_array for key in keys}
        if not len(arrays) == 4:
            for key in keys:
                if key not in arrays:
                    arrays[key] = nan_array
        element_dias[element] = arrays

    if compute_for_all_elements:
        if periodic:
            sc = CubicSupercellTransformation(min_size=min_size).apply_transformation(structure)
            coords = sc.frac_coords
        else:
            coords = make_supercell(structure.cart_coords, structure.lattice.matrix, min_size)
        pds = construct_pds_cached(coords)
        arrays = diagrams_to_bd_arrays(pds)
        element_dias["all"] = arrays
        if len(arrays) != 4:
            for key in keys:
                if key not in arrays:
                    arrays[key] = nan_array
    if len(element_dias) != len(elements) + int(compute_for_all_elements):
        raise ValueError("Something went wrong with the diagram extraction.")
    return element_dias


def get_persistence_image_limits_for_structure(
    structure: Structure,
    elements: List[List[str]],
    compute_for_all_elements: bool = True,
    min_size: int = 20,
    periodic: bool = False,
) -> dict:
    limits = defaultdict(list)
    for element in elements:
        try:
            filtered_structure = filter_element(structure, element)

            if periodic:
                sc = CubicSupercellTransformation(min_size=min_size).apply_transformation(
                    filtered_structure
                )
                coords = sc.frac_coords
            else:
                coords = make_supercell(
                    filtered_structure.cart_coords, filtered_structure.lattice.matrix, min_size
                )
            pds = construct_pds(coords)
            pd = diagrams_to_arrays(pds)
            for k, v in pd.items():
                limits[k].append(get_min_max_from_dia(v))
        except ValueError as e:
            pass

    if compute_for_all_elements:
        if periodic:
            sc = CubicSupercellTransformation(min_size=min_size).apply_transformation(structure)
            coords = sc.frac_coords
        else:
            coords = make_supercell(structure.cart_coords, structure.lattice.matrix, min_size)
        pd = diagrams_to_arrays(construct_pds(coords))
        for k, v in pd.items():
            limits[k].append(get_min_max_from_dia(v))
    return limits


def persistent_diagram_stats(
    diagram: np.ndarray, aggregrations: Tuple[str], nanfiller: float = 0
) -> dict:
    """
    Compute statistics for a persistence diagram.

    Args:
        diagram (np.ndarray): The persistence diagram.
        aggregrations (Tuple[str]): The name of the aggregations to compute.
        nanfiller (float): The value to use when a nan is encountered.

    Returns:
        dict: nested dictionary with the following structure:
            {'persistence_parameter': {'statistic': value}}
        where persistence_parameter is one of ['birth', 'death', 'persistence']
    """
    stats = {
        "birth": {},
        "death": {},
        "persistence": {},
    }

    try:
        d = np.array([[x["birth"], x["death"], x["death"] - x["birth"]] for x in diagram])
    except IndexError:
        d = np.array([[x[0], x[1], x[1] - x[0]] for x in diagram])
    d = np.ma.masked_invalid(d)

    for aggregation in aggregrations:
        agg_func = MA_ARRAY_AGGREGATORS[aggregation]
        for i, key in enumerate(["birth", "death", "persistence"]):
            try:
                stats[key][aggregation] = agg_func(d[:, i])
            except IndexError:
                stats[key][aggregation] = nanfiller
    return stats<|MERGE_RESOLUTION|>--- conflicted
+++ resolved
@@ -121,27 +121,20 @@
     """Convert persistence diagram objects to persistence diagram arrays."""
     dgm_arrays = {}
     for dim, dgm in enumerate(dgms):
-<<<<<<< HEAD
+
         if dgm:
             arr = np.array(
                 [[np.sqrt(dgm[i].birth), np.sqrt(dgm[i].death)] for i in range(len(dgm))]
             )
-=======
-        if len(dgm) == 0:
-            dgm_arrays[f"dim{dim}"] = np.zeros((0, 2))
-        else:
-            arr = np.array([[np.sqrt(p.birth), np.sqrt(p.death)] for p in dgm])
->>>>>>> 977e89dc
 
             mask = np.isfinite(arr).all(axis=1)
 
             arr = arr[mask]
             dgm_arrays[f"dim{dim}"] = arr
-<<<<<<< HEAD
+
         else:
             dgm_arrays[f"dim{dim}"] = np.zeros((0, 2))
-=======
->>>>>>> 977e89dc
+
     return dgm_arrays
 
 
